[project]
name = "planner"
version = "0.1.0"
description = "planner using crewAI"
authors = [{ name = "Your Name", email = "you@example.com" }]
requires-python = ">=3.10,<3.14"
dependencies = [
    "crewai[tools]>=0.141.0,<1.0.0",
<<<<<<< HEAD
    "langchain-google-genai>=2.0.5",
    "python-dotenv>=1.0.0"
=======
    "python-dotenv>=1.0.0,<2.0.0"
>>>>>>> ff603743
]

[project.scripts]
planner = "planner.main:run"
run_crew = "planner.main:run"
train = "planner.main:train"
replay = "planner.main:replay"
test = "planner.main:test"

[build-system]
requires = ["hatchling"]
build-backend = "hatchling.build"

[tool.crewai]
type = "crew"<|MERGE_RESOLUTION|>--- conflicted
+++ resolved
@@ -6,12 +6,8 @@
 requires-python = ">=3.10,<3.14"
 dependencies = [
     "crewai[tools]>=0.141.0,<1.0.0",
-<<<<<<< HEAD
     "langchain-google-genai>=2.0.5",
-    "python-dotenv>=1.0.0"
-=======
     "python-dotenv>=1.0.0,<2.0.0"
->>>>>>> ff603743
 ]
 
 [project.scripts]
