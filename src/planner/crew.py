--- conflicted
+++ resolved
@@ -38,31 +38,19 @@
     @agent
     def trip_planner(self) -> Agent:
         return Agent(
-<<<<<<< HEAD
             config=self.agents_config['trip_planner'], # type: ignore[index]
             tools=[DestinationResearchTool(), ActivitySearchTool()],
             llm=self.llm,
             verbose=True
-=======
-            config=self.agents_config['researcher'], # type: ignore[index]
-            verbose=True,
-            llm=LLM(model="gpt-4")
->>>>>>> ff603743
         )
 
     @agent
     def booking_agent(self) -> Agent:
         return Agent(
-<<<<<<< HEAD
             config=self.agents_config['booking_agent'], # type: ignore[index]
             tools=[FlightSearchTool(), HotelSearchTool()],
             llm=self.llm,
             verbose=True
-=======
-            config=self.agents_config['reporting_analyst'], # type: ignore[index]
-            verbose=True,
-            llm=LLM(model="gpt-4")
->>>>>>> ff603743
         )
 
     @agent
